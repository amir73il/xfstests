##/bin/bash
#
# Copyright (c) 2000-2001,2005 Silicon Graphics, Inc.
# All Rights Reserved.
#
# This program is free software; you can redistribute it and/or
# modify it under the terms of the GNU General Public License as
# published by the Free Software Foundation.
#
# This program is distributed in the hope that it would be useful,
# but WITHOUT ANY WARRANTY; without even the implied warranty of
# MERCHANTABILITY or FITNESS FOR A PARTICULAR PURPOSE.  See the
# GNU General Public License for more details.
#
# You should have received a copy of the GNU General Public License
# along with this program; if not, write the Free Software Foundation,
# Inc.,  51 Franklin St, Fifth Floor, Boston, MA  02110-1301  USA
#
#
# Functions useful for quota tests
#

#
# checks that the generic quota support in the kernel is enabled
# and that we have valid quota user tools installed.
#
_require_quota()
{
    [ -n $QUOTA_PROG ] || _notrun "Quota user tools not installed"

    case $FSTYP in
    ext2|ext3|ext4|ext4dev|reiserfs)
	if [ ! -d /proc/sys/fs/quota ]; then
	    _notrun "Installed kernel does not support quotas"
	fi
	;;
    gfs2)
	;;
    xfs)
	if [ ! -f /proc/fs/xfs/xqmstat ]; then
	    _notrun "Installed kernel does not support XFS quotas"
        fi
	;;
    *)
	_notrun "disk quotas not supported by this filesystem type: $FSTYP"
	;;
    esac

    # SELinux adds extra xattrs which can mess up our expected output.
    # So, mount with a context, and they won't be created
    # nfs_t is a "liberal" context so we can use it.
    if [ -x /usr/sbin/selinuxenabled ] && /usr/sbin/selinuxenabled; then
        export SELINUX_MOUNT_OPTIONS="-o context=system_u:object_r:nfs_t:s0"
    fi
}

#
# checks that the XFS quota support in the kernel is enabled
# and that we have valid quota user tools installed.
#
_require_xfs_quota()
{
    src/feature -q $TEST_DEV
    [ $? -ne 0 ] && _notrun "Installed kernel does not support XFS quota"
    [ -n $XFS_QUOTA_PROG ] || _notrun "XFS quota user tools not installed"
}

#
# checks that the XFS project quota support in the kernel is enabled.
#
_require_prjquota()
{
    [ -n "$1" ] && _dev="$1" || _dev="$TEST_DEV"
    src/feature -p $_dev
    [ $? -ne 0 ] && _notrun "Installed kernel does not support project quotas"
}

#
# checks for user nobody in /etc/passwd and /etc/group.
#
_require_nobody()
{
    _cat_passwd | grep -q '^nobody'
    [ $? -ne 0 ] && _notrun "password file does not contain user nobody."

    _cat_group | egrep -q '^no(body|group)'
    [ $? -ne 0 ] && _notrun "group file does not contain nobody/nogroup."
}

# create a file as a specific user (uid)
# takes filename, id, type (u/g/p), blocksize, blockcount
#
_file_as_id()
{
    [ $# != 5 ] && _notrun "broken call to _file_as_id in test $seq"

    parent=`dirname $1`
    if [ $3 = p ]; then
	echo PARENT: xfs_io -r -c "chproj $2" -c "chattr +P" $parent >>$seq.full
	$XFS_IO_PROG -r -c "chproj $2" -c "chattr +P" $parent >>$seq.full 2>&1
	magik='$>'	# (irrelevent, above set projid-inherit-on-parent)
    elif [ $3 = u ]; then
	magik='$>'	# perlspeak for effective uid
    elif [ $3 = g ]; then
	magik='$)'	# perlspeak for effective gid
    else
	_notrun "broken type in call to _file_as_id in test $seq"
    fi

    perl <<EOF >>$seq.full 2>&1
	\$| = 1;
	$magik = $2;
	if ($5 == 0) {
	    print "touch $1";
	    exec "touch $1";
	} else {
	    print "dd if=/dev/zero of=$1 bs=$4 count=$5";
	    exec "dd if=/dev/zero of=$1 bs=$4 count=$5";
	}
EOF
# for debugging the above euid change, try... [need write in cwd]
#	exec "dd if=/dev/zero of=$1 bs=$4 count=$5 >>$seq.full 2>&1";

    if [ $3 = p ]; then
	echo PARENT: xfs_io -r -c "chproj 0" -c "chattr -P" $parent >>$seq.full
	$XFS_IO_PROG -r -c "chproj 0" -c "chattr -P" $parent >>$seq.full 2>&1
    fi
}

_choose_uid()
{
    _cat_passwd | grep '^nobody' | perl -ne '@a = split(/:/); END { printf "id=%d name=%s\n", $a[2],$a[0] }'
}

_choose_gid()
{
    _cat_group | egrep '^no(body|group)' | perl -ne '@a = split(/:/); END { printf "id=%d name=%s\n", $a[2],$a[0] }'
}

_choose_prid()
{
    if [ "X$projid_file" == "X" ]; then
	projid_file=/etc/projid
    fi
    if [ ! -f $projid_file ]; then
	echo 0
	return
    fi
    perl -ne '@a = split(/:/); END { printf "id=%d name=%s\n", $a[1],$a[0] }' \
	$projid_file
}

_qmount()
{
    umount $SCRATCH_DEV >/dev/null 2>&1
    _scratch_mount || _fail "qmount failed"
    chmod ugo+rwx $SCRATCH_MNT
}

_qsetup()
{
    # setup exactly what it is we'll be testing
    enforce=1
    if src/feature -u $SCRATCH_DEV
    then
	type=u ;
	eval `_choose_uid`
	[ ! -f $seq.out ] && ln -s $seq.usrquota $seq.out
    elif src/feature -g $SCRATCH_DEV
    then
	type=g
	eval `_choose_gid`
	[ ! -f $seq.out ] && ln -s $seq.grpquota $seq.out
    elif src/feature -p $SCRATCH_DEV
    then
	type=p
	eval `_choose_prid`
	[ ! -f $seq.out ] && ln -s $seq.prjquota $seq.out
    elif src/feature -U $SCRATCH_DEV
    then
	type=u
	eval `_choose_uid`
	[ ! -f $seq.out ] && ln -s $seq.uqnoenforce $seq.out
	enforce=0
    elif src/feature -G $SCRATCH_DEV
    then
	type=g
	eval `_choose_gid`
	[ ! -f $seq.out ] && ln -s $seq.gqnoenforce $seq.out
	enforce=0
    elif src/feature -P $SCRATCH_DEV
    then
	type=p
	eval `_choose_prid`
	[ ! -f $seq.out ] && ln -s $seq.pqnoenforce $seq.out
	enforce=0
    else
	_notrun "No quota support at mount time"
    fi

    echo "Using output from '" `ls -l $seq.out` "'" >>$seq.full
    echo "and using type=$type id=$id" >>$seq.full
}

#
# Ensures only the given quota mount option is used
#
_qmount_option()
{
	# Replace any user defined quota options
	# with the quota option that we want.
	# Simplest to do this rather than delete existing ones first because
	# of the variety of commas and spaces and multiple -o's
	# that we'd have to cater for. Doesn't matter if we have duplicates.
	# Use "QUOTA" string so that we don't have any substring confusion
	# thanks to "quota" which will match with "uquota" and "gquota" etc.
	export MOUNT_OPTIONS=`echo $MOUNT_OPTIONS \
	| sed   -e 's/uquota/QUOTA/g'      \
		-e 's/usrquota/QUOTA/g'    \
		-e 's/gquota/QUOTA/g'      \
		-e 's/grpquota/QUOTA/g'    \
		-e 's/pquota/QUOTA/g'      \
		-e 's/quota/QUOTA/g'       \
		-e 's/uqnoenforce/QUOTA/g' \
		-e 's/gqnoenforce/QUOTA/g' \
		-e 's/pqnoenforce/QUOTA/g' \
		-e 's/qnoenforce/QUOTA/g'  \
		-e "s/QUOTA/$1/g"`

	# Ensure we have the given quota option - duplicates are fine
	export MOUNT_OPTIONS="$MOUNT_OPTIONS -o $1"
	echo "MOUNT_OPTIONS = $MOUNT_OPTIONS" >>$seq.full
}

_check_quota_usage()
{
	# Sync to get delalloc to disk
	sync
	VFS_QUOTA=0
<<<<<<< HEAD
	if [ $FSTYP = "ext2" -o $FSTYP = "ext3" -o $FSTYP = "ext4" -o $FSTYP = "ext4dev" -o $FSTYP = "reiserfs" ]; then
=======
	case $FSTYP in
	ext2|ext3|ext4|ext4dev|reiserfs)
>>>>>>> da25ccc0
		VFS_QUOTA=1
		quotaon -f -u -g $SCRATCH_MNT 2>/dev/null
		;;
	*)
		;;
	esac
	repquota -u -n $SCRATCH_MNT  | grep -v "^#0" | _filter_scratch |
		sort >$tmp.user.orig
	repquota -g -n $SCRATCH_MNT  | grep -v "^#0" | _filter_scratch |
		sort >$tmp.group.orig
	if [ $VFS_QUOTA -eq 1 ]; then
		quotacheck -u -g $SCRATCH_MNT 2>/dev/null
	else
		# use XFS method to force quotacheck
		mount -o remount,noquota $SCRATCH_DEV
		mount -o remount,usrquota,grpquota $SCRATCH_DEV
	fi
	repquota -u -n $SCRATCH_MNT  | grep -v "^#0" | _filter_scratch |
		sort >$tmp.user.checked
	repquota -g -n $SCRATCH_MNT  | grep -v "^#0" | _filter_scratch |
		sort >$tmp.group.checked
	if [ $VFS_QUOTA -eq 1 ]; then
		quotaon -u -g $SCRATCH_MNT 2>/dev/null
	fi
	{
		echo "Comparing user usage"
		diff $tmp.user.orig $tmp.user.checked
	} && {
		echo "Comparing group usage"
		diff $tmp.group.orig $tmp.group.checked
	}
}

# make sure this script returns success
/bin/true<|MERGE_RESOLUTION|>--- conflicted
+++ resolved
@@ -237,12 +237,8 @@
 	# Sync to get delalloc to disk
 	sync
 	VFS_QUOTA=0
-<<<<<<< HEAD
-	if [ $FSTYP = "ext2" -o $FSTYP = "ext3" -o $FSTYP = "ext4" -o $FSTYP = "ext4dev" -o $FSTYP = "reiserfs" ]; then
-=======
 	case $FSTYP in
 	ext2|ext3|ext4|ext4dev|reiserfs)
->>>>>>> da25ccc0
 		VFS_QUOTA=1
 		quotaon -f -u -g $SCRATCH_MNT 2>/dev/null
 		;;
